--- conflicted
+++ resolved
@@ -34,23 +34,6 @@
   provided "org.terracotta:standard-cluster-services:$parent.terracottaApisVersion"
 }
 
-compileJava {
-  options.fork = true;
-  options.forkOptions.executable = MavenToolchain.javaExecutable(JavaVersion.VERSION_1_8, 'javac')
-}
-
-compileTestJava {
-  options.fork = true;
-  options.forkOptions.executable = MavenToolchain.javaExecutable(JavaVersion.VERSION_1_8, 'javac')
-}
-
-javadoc {
-  executable = MavenToolchain.javaExecutable(JavaVersion.VERSION_1_8, 'javadoc')
-}
-
-sourceCompatibility = 1.8
-targetCompatibility = 1.8
-
 checkstyle {
   toolVersion = '5.9'
 }
@@ -65,7 +48,6 @@
     }
 }
 
-<<<<<<< HEAD
 compileJava {
   options.forkOptions.executable = Jvm.current().javacExecutable
 }
@@ -76,9 +58,4 @@
 
 test {
   executable = Jvm.current().javaExecutable
-=======
-test {
-  executable = MavenToolchain.javaExecutable(JavaVersion.VERSION_1_8, 'java')
-  environment 'JAVA_HOME', MavenToolchain.javaHome(JavaVersion.VERSION_1_8)
->>>>>>> 6c4c6b09
 }