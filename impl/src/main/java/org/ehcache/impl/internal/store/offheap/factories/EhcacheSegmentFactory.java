--- conflicted
+++ resolved
@@ -16,14 +16,8 @@
 
 package org.ehcache.impl.internal.store.offheap.factories;
 
-<<<<<<< HEAD
+import org.ehcache.core.spi.store.Store;
 import org.ehcache.impl.internal.store.offheap.SwitchableEvictionAdvisor;
-=======
-import org.ehcache.config.EvictionVeto;
-import org.ehcache.core.spi.cache.Store;
-import org.ehcache.function.BiFunction;
-
->>>>>>> 74239a93
 import org.terracotta.offheapstore.Metadata;
 import org.terracotta.offheapstore.ReadWriteLockedOffHeapClockCache;
 import org.terracotta.offheapstore.paging.PageSource;
@@ -134,7 +128,7 @@
             @Override
             protected Entry<K, V> create(IntBuffer entry) {
               Entry<K, V> entryObject = super.create(entry);
-              ((Store.ValueHolder<?>) entryObject.getValue()).value();
+              ((Store.ValueHolder<?>) entryObject.getValue()).get();
               return entryObject;
             }
           };
