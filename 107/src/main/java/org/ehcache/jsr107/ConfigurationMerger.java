/*
 * Copyright Terracotta, Inc.
 *
 * Licensed under the Apache License, Version 2.0 (the "License");
 * you may not use this file except in compliance with the License.
 * You may obtain a copy of the License at
 *
 *     http://www.apache.org/licenses/LICENSE-2.0
 *
 * Unless required by applicable law or agreed to in writing, software
 * distributed under the License is distributed on an "AS IS" BASIS,
 * WITHOUT WARRANTIES OR CONDITIONS OF ANY KIND, either express or implied.
 * See the License for the specific language governing permissions and
 * limitations under the License.
 */

package org.ehcache.jsr107;

import org.ehcache.config.CacheConfiguration;
import org.ehcache.config.builders.CacheConfigurationBuilder;
import org.ehcache.core.InternalCache;
import org.ehcache.core.internal.service.ServiceLocator;
import org.ehcache.impl.config.copy.DefaultCopierConfiguration;
import org.ehcache.impl.config.copy.DefaultCopyProviderConfiguration;
import org.ehcache.impl.config.loaderwriter.DefaultCacheLoaderWriterConfiguration;
import org.ehcache.impl.internal.classes.ClassInstanceConfiguration;
import org.ehcache.impl.copy.SerializingCopier;
import org.ehcache.jsr107.config.ConfigurationElementState;
import org.ehcache.jsr107.config.Jsr107CacheConfiguration;
import org.ehcache.jsr107.config.Jsr107Service;
import org.ehcache.jsr107.internal.Jsr107CacheLoaderWriter;
import org.ehcache.spi.copy.Copier;
import org.ehcache.xml.XmlConfiguration;
import org.slf4j.Logger;
import org.slf4j.LoggerFactory;

import java.util.HashSet;
import java.util.Map;
import java.util.Set;
import java.util.concurrent.ConcurrentHashMap;

import javax.cache.configuration.CacheEntryListenerConfiguration;
import javax.cache.configuration.CompleteConfiguration;
import javax.cache.configuration.Configuration;
import javax.cache.configuration.Factory;
import javax.cache.integration.CacheLoader;
import javax.cache.integration.CacheWriter;

import static org.ehcache.config.builders.CacheConfigurationBuilder.newCacheConfigurationBuilder;
import static org.ehcache.config.builders.ResourcePoolsBuilder.heap;
import static org.ehcache.core.internal.service.ServiceLocator.findSingletonAmongst;

/**
 * ConfigurationMerger
 */
class ConfigurationMerger {

  private static final Logger LOG = LoggerFactory.getLogger(ConfigurationMerger.class);

  private final XmlConfiguration xmlConfiguration;
  private final Jsr107Service jsr107Service;
  private final Eh107CacheLoaderWriterProvider cacheLoaderWriterFactory;

  ConfigurationMerger(org.ehcache.config.Configuration ehConfig, Jsr107Service jsr107Service, Eh107CacheLoaderWriterProvider cacheLoaderWriterFactory) {
    if (ehConfig instanceof XmlConfiguration) {
      xmlConfiguration = (XmlConfiguration) ehConfig;
    } else {
      xmlConfiguration = null;
    }
    this.jsr107Service = jsr107Service;
    this.cacheLoaderWriterFactory = cacheLoaderWriterFactory;
  }

  <K, V> ConfigHolder<K, V> mergeConfigurations(String cacheName, Configuration<K, V> configuration) {
    final Eh107CompleteConfiguration<K, V> jsr107Configuration = new Eh107CompleteConfiguration<K, V>(configuration);

    Eh107Expiry<K, V> expiryPolicy = null;
    Jsr107CacheLoaderWriter<? super K, V> loaderWriter = null;
    try {
      CacheConfigurationBuilder<K, V> builder = newCacheConfigurationBuilder(configuration.getKeyType(), configuration.getValueType(), heap(Long.MAX_VALUE));

      String templateName = jsr107Service.getTemplateNameForCache(cacheName);
      if (xmlConfiguration != null && templateName != null) {
        CacheConfigurationBuilder<K, V> templateBuilder = null;
        try {
          templateBuilder = xmlConfiguration.newCacheConfigurationBuilderFromTemplate(templateName,
              jsr107Configuration.getKeyType(), jsr107Configuration.getValueType());
        } catch (IllegalStateException e) {
          templateBuilder = xmlConfiguration.newCacheConfigurationBuilderFromTemplate(templateName,
                        jsr107Configuration.getKeyType(), jsr107Configuration.getValueType(), heap(Long.MAX_VALUE));
        }
        if (templateBuilder != null) {
          builder = templateBuilder;
          LOG.info("Configuration of cache {} will be supplemented by template {}", cacheName, templateName);
        }
      }

      builder = handleStoreByValue(jsr107Configuration, builder, cacheName);

      final boolean hasConfiguredExpiry = builder.hasConfiguredExpiry();
      if (hasConfiguredExpiry) {
        LOG.info("Cache {} will use expiry configuration from template {}", cacheName, templateName);
      } else {
        expiryPolicy = initExpiryPolicy(jsr107Configuration);
        builder = builder.withExpiry(expiryPolicy);
      }

      boolean useEhcacheLoaderWriter;
      DefaultCacheLoaderWriterConfiguration ehcacheLoaderWriterConfiguration = builder.getExistingServiceConfiguration(DefaultCacheLoaderWriterConfiguration.class);
      if (ehcacheLoaderWriterConfiguration == null) {
        useEhcacheLoaderWriter = false;
        // No template loader/writer - let's activate the JSR-107 one if any
        loaderWriter = initCacheLoaderWriter(jsr107Configuration, new MultiCacheException());
        if (loaderWriter != null && (jsr107Configuration.isReadThrough() || jsr107Configuration.isWriteThrough())) {
          cacheLoaderWriterFactory.registerJsr107Loader(cacheName, loaderWriter);
        }
      } else {
        useEhcacheLoaderWriter = true;
        if (!jsr107Configuration.isReadThrough() && !jsr107Configuration.isWriteThrough()) {
          LOG.warn("Activating Ehcache loader/writer for JSR-107 cache {} which was neither read-through nor write-through", cacheName);
        }
        LOG.info("Cache {} will use loader/writer configuration from template {}", cacheName, templateName);
      }

      CacheConfiguration<K, V> cacheConfiguration = builder.build();

      setupManagementAndStatsInternal(jsr107Configuration, findSingletonAmongst(Jsr107CacheConfiguration.class, cacheConfiguration.getServiceConfigurations()));

      if (hasConfiguredExpiry) {
        expiryPolicy = new EhcacheExpiryWrapper<K, V>(cacheConfiguration.getExpiry());
      }

      return new ConfigHolder<K, V>(
          new CacheResources<K, V>(cacheName, loaderWriter, expiryPolicy, initCacheEventListeners(jsr107Configuration)),
          new Eh107CompleteConfiguration<K, V>(jsr107Configuration, cacheConfiguration, hasConfiguredExpiry, useEhcacheLoaderWriter),
          cacheConfiguration,useEhcacheLoaderWriter);
    } catch (Throwable throwable) {
      MultiCacheException mce = new MultiCacheException();
      CacheResources.close(expiryPolicy, mce);
      CacheResources.close(loaderWriter, mce);

      if (throwable instanceof IllegalArgumentException) {
        String message = throwable.getMessage();
        if (mce.getMessage() != null) {
          message = message + "\nSuppressed " + mce.getMessage();
        }
        throw new IllegalArgumentException(message, throwable);
      }
      mce.addFirstThrowable(throwable);
      throw mce;
    }
  }

  private <K, V> CacheConfigurationBuilder<K, V> handleStoreByValue(Eh107CompleteConfiguration<K, V> jsr107Configuration, CacheConfigurationBuilder<K, V> builder, String cacheName) {
    DefaultCopierConfiguration copierConfig = builder.getExistingServiceConfiguration(DefaultCopierConfiguration.class);
    if(copierConfig == null) {
      if(jsr107Configuration.isStoreByValue()) {
        if (xmlConfiguration != null) {
          DefaultCopyProviderConfiguration defaultCopyProviderConfiguration = findSingletonAmongst(DefaultCopyProviderConfiguration.class,
              xmlConfiguration.getServiceCreationConfigurations().toArray());
          if (defaultCopyProviderConfiguration != null) {
            Map<Class<?>, ClassInstanceConfiguration<Copier<?>>> defaults = defaultCopyProviderConfiguration.getDefaults();
            handleCopierDefaultsforImmutableTypes(defaults);
            boolean matchingDefault = false;
            if (defaults.containsKey(jsr107Configuration.getKeyType())) {
              matchingDefault = true;
            } else {
              builder = builder.add(new DefaultCopierConfiguration<K>((Class) SerializingCopier.class, DefaultCopierConfiguration.Type.KEY));
            }
            if (defaults.containsKey(jsr107Configuration.getValueType())) {
              matchingDefault = true;
            } else {
              builder = builder.add(new DefaultCopierConfiguration<K>((Class) SerializingCopier.class, DefaultCopierConfiguration.Type.VALUE));
            }
            if (matchingDefault) {
              LOG.info("CacheManager level copier configuration overwriting JSR-107 by-value semantics for cache {}", cacheName);
            }
            return builder;
          }
        }
        builder = addDefaultCopiers(builder, jsr107Configuration.getKeyType(), jsr107Configuration.getValueType());
        LOG.debug("Using default Copier for JSR-107 store-by-value cache {}", cacheName);
      }
    } else {
      LOG.info("Cache level copier configuration overwriting JSR-107 by-value semantics for cache {}", cacheName);
    }
    return builder;
  }

  private static <K, V> CacheConfigurationBuilder<K, V> addDefaultCopiers(CacheConfigurationBuilder<K, V> builder, Class keyType, Class valueType ) {
    Set<Class> immutableTypes = new HashSet<Class>();
    immutableTypes.add(String.class);
    immutableTypes.add(Long.class);
    immutableTypes.add(Float.class);
    immutableTypes.add(Double.class);
    immutableTypes.add(Character.class);
    immutableTypes.add(Integer.class);
    if (immutableTypes.contains(keyType)) {
      builder = builder.add(new DefaultCopierConfiguration<K>((Class)Eh107IdentityCopier.class, DefaultCopierConfiguration.Type.KEY));
    } else {
      builder = builder.add(new DefaultCopierConfiguration<K>((Class)SerializingCopier.class, DefaultCopierConfiguration.Type.KEY));
    }

    if (immutableTypes.contains(valueType)) {
      builder = builder.add(new DefaultCopierConfiguration<K>((Class)Eh107IdentityCopier.class, DefaultCopierConfiguration.Type.VALUE));
    } else {
      builder = builder.add(new DefaultCopierConfiguration<K>((Class)SerializingCopier.class, DefaultCopierConfiguration.Type.VALUE));
    }
    return builder;
  }

  private static void handleCopierDefaultsforImmutableTypes(Map<Class<?>, ClassInstanceConfiguration<Copier<?>>> defaults) {
    addIdentityCopierIfNoneRegistered(defaults, Long.class);
    addIdentityCopierIfNoneRegistered(defaults, Integer.class);
    addIdentityCopierIfNoneRegistered(defaults, String.class);
    addIdentityCopierIfNoneRegistered(defaults, Float.class);
    addIdentityCopierIfNoneRegistered(defaults, Double.class);
    addIdentityCopierIfNoneRegistered(defaults, Character.class);
  }

  private static void addIdentityCopierIfNoneRegistered(Map<Class<?>, ClassInstanceConfiguration<Copier<?>>> defaults, Class clazz) {
    if (!defaults.containsKey(clazz)) {
      defaults.put(clazz, new DefaultCopierConfiguration(Eh107IdentityCopier.class, DefaultCopierConfiguration.Type.VALUE));
    }
  }

  private <K, V> Map<CacheEntryListenerConfiguration<K, V>, ListenerResources<K, V>> initCacheEventListeners(CompleteConfiguration<K, V> config) {
    Map<CacheEntryListenerConfiguration<K, V>, ListenerResources<K, V>> listenerResources = new ConcurrentHashMap<CacheEntryListenerConfiguration<K, V>, ListenerResources<K, V>>();
    MultiCacheException mce = new MultiCacheException();
    for (CacheEntryListenerConfiguration<K, V> listenerConfig : config.getCacheEntryListenerConfigurations()) {
      listenerResources.put(listenerConfig, ListenerResources.createListenerResources(listenerConfig, mce));
    }
    return listenerResources;
  }

  private <K, V> Eh107Expiry<K, V> initExpiryPolicy(CompleteConfiguration<K, V> config) {
    return new ExpiryPolicyToEhcacheExpiry<K, V>(config.getExpiryPolicyFactory().create());
  }

  private <K, V> Jsr107CacheLoaderWriter<K, V> initCacheLoaderWriter(CompleteConfiguration<K, V> config, MultiCacheException mce) {
    Factory<CacheLoader<K, V>> cacheLoaderFactory = config.getCacheLoaderFactory();
    @SuppressWarnings("unchecked")
    Factory<CacheWriter<K, V>> cacheWriterFactory = (Factory<CacheWriter<K, V>>) (Object) config.getCacheWriterFactory();

    if (config.isReadThrough() && cacheLoaderFactory == null) {
      throw new IllegalArgumentException("read-through enabled without a CacheLoader factory provided");
    }
    if (config.isWriteThrough() && cacheWriterFactory == null) {
      throw new IllegalArgumentException("write-through enabled without a CacheWriter factory provided");
    }

    CacheLoader<K, V> cacheLoader = cacheLoaderFactory == null ? null : cacheLoaderFactory.create();
    CacheWriter<K, V> cacheWriter;
    try {
      cacheWriter = cacheWriterFactory == null ? null : cacheWriterFactory.create();
    } catch (Throwable t) {
      if (t != mce) {
        mce.addThrowable(t);
      }
      CacheResources.close(cacheLoader, mce);
      throw mce;
    }

    if (cacheLoader == null && cacheWriter == null) {
      return null;
    } else {
      return new Eh107CacheLoaderWriter<K, V>(cacheLoader, config.isReadThrough(), cacheWriter, config.isWriteThrough());
    }
  }

<<<<<<< HEAD
=======
  @SuppressWarnings("unchecked")
  private static <K, V> Factory<CacheWriter<K, V>> getCacheWriterFactory(CompleteConfiguration<K, V> config) {
    // I could be wrong, but I don't think this factory should be typed the way it is. The factory
    // should be parameterized with (K, V) and it's methods take <? extend K>, etc
    Object factory = config.getCacheWriterFactory();
    return (Factory<javax.cache.integration.CacheWriter<K, V>>) factory;
  }

  void setUpManagementAndStats(InternalCache<?, ?> cache, Eh107Configuration<?, ?> configuration) {
    Jsr107CacheConfiguration cacheConfiguration = ServiceLocator.findSingletonAmongst(Jsr107CacheConfiguration.class, cache
        .getRuntimeConfiguration().getServiceConfigurations());
    setupManagementAndStatsInternal(configuration, cacheConfiguration);
  }

  private void setupManagementAndStatsInternal(Eh107Configuration<?, ?> configuration, Jsr107CacheConfiguration cacheConfiguration) {
    ConfigurationElementState enableManagement = jsr107Service.isManagementEnabledOnAllCaches();
    ConfigurationElementState enableStatistics = jsr107Service.isStatisticsEnabledOnAllCaches();
    if (cacheConfiguration != null) {
      ConfigurationElementState managementEnabled = cacheConfiguration.isManagementEnabled();
      if (managementEnabled != null && managementEnabled != ConfigurationElementState.UNSPECIFIED) {
        enableManagement = managementEnabled;
      }
      ConfigurationElementState statisticsEnabled = cacheConfiguration.isStatisticsEnabled();
      if (statisticsEnabled != null && statisticsEnabled != ConfigurationElementState.UNSPECIFIED) {
        enableStatistics = statisticsEnabled;
      }
    }
    if (enableManagement != null && enableManagement != ConfigurationElementState.UNSPECIFIED) {
      configuration.setManagementEnabled(enableManagement.asBoolean());
    }
    if (enableStatistics != null && enableStatistics != ConfigurationElementState.UNSPECIFIED) {
      configuration.setStatisticsEnabled(enableStatistics.asBoolean());
    }
  }

>>>>>>> 9735dba5
  static class ConfigHolder<K, V> {
    final CacheResources<K, V> cacheResources;
    final CacheConfiguration<K, V> cacheConfiguration;
    final Eh107CompleteConfiguration<K, V> jsr107Configuration;
    final boolean useEhcacheLoaderWriter;

    public ConfigHolder(CacheResources<K, V> cacheResources, Eh107CompleteConfiguration<K, V> jsr107Configuration, CacheConfiguration<K, V> cacheConfiguration, boolean useEhcacheLoaderWriter) {
      this.cacheResources = cacheResources;
      this.jsr107Configuration = jsr107Configuration;
      this.cacheConfiguration = cacheConfiguration;
      this.useEhcacheLoaderWriter = useEhcacheLoaderWriter;
    }
  }
}<|MERGE_RESOLUTION|>--- conflicted
+++ resolved
@@ -268,16 +268,6 @@
     }
   }
 
-<<<<<<< HEAD
-=======
-  @SuppressWarnings("unchecked")
-  private static <K, V> Factory<CacheWriter<K, V>> getCacheWriterFactory(CompleteConfiguration<K, V> config) {
-    // I could be wrong, but I don't think this factory should be typed the way it is. The factory
-    // should be parameterized with (K, V) and it's methods take <? extend K>, etc
-    Object factory = config.getCacheWriterFactory();
-    return (Factory<javax.cache.integration.CacheWriter<K, V>>) factory;
-  }
-
   void setUpManagementAndStats(InternalCache<?, ?> cache, Eh107Configuration<?, ?> configuration) {
     Jsr107CacheConfiguration cacheConfiguration = ServiceLocator.findSingletonAmongst(Jsr107CacheConfiguration.class, cache
         .getRuntimeConfiguration().getServiceConfigurations());
@@ -305,7 +295,6 @@
     }
   }
 
->>>>>>> 9735dba5
   static class ConfigHolder<K, V> {
     final CacheResources<K, V> cacheResources;
     final CacheConfiguration<K, V> cacheConfiguration;
