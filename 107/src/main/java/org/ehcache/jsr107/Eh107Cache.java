/*
 * Copyright Terracotta, Inc.
 *
 * Licensed under the Apache License, Version 2.0 (the "License");
 * you may not use this file except in compliance with the License.
 * You may obtain a copy of the License at
 *
 *     http://www.apache.org/licenses/LICENSE-2.0
 *
 * Unless required by applicable law or agreed to in writing, software
 * distributed under the License is distributed on an "AS IS" BASIS,
 * WITHOUT WARRANTIES OR CONDITIONS OF ANY KIND, either express or implied.
 * See the License for the specific language governing permissions and
 * limitations under the License.
 */
package org.ehcache.jsr107;

import org.ehcache.core.InternalCache;
import org.ehcache.Status;
import org.ehcache.core.Jsr107Cache;
import org.ehcache.core.spi.service.StatisticsService;
import org.ehcache.event.EventFiring;
import org.ehcache.event.EventOrdering;
import org.ehcache.core.exceptions.StorePassThroughException;
import org.ehcache.jsr107.EventListenerAdaptors.EventListenerAdaptor;
import org.ehcache.jsr107.internal.Jsr107CacheLoaderWriter;
import org.ehcache.spi.loaderwriter.CacheLoaderWriter;
import org.ehcache.spi.loaderwriter.CacheLoadingException;
import org.ehcache.spi.loaderwriter.CacheWritingException;

import java.util.EnumSet;
import java.util.HashMap;
import java.util.Iterator;
import java.util.Map;
import java.util.Set;
import java.util.concurrent.atomic.AtomicBoolean;
import java.util.concurrent.atomic.AtomicReference;

import javax.cache.Cache;
import javax.cache.CacheException;
import javax.cache.CacheManager;
import javax.cache.configuration.CacheEntryListenerConfiguration;
import javax.cache.configuration.Configuration;
import javax.cache.integration.CacheLoaderException;
import javax.cache.integration.CacheWriterException;
import javax.cache.integration.CompletionListener;
import javax.cache.processor.EntryProcessor;
import javax.cache.processor.EntryProcessorException;
import javax.cache.processor.EntryProcessorResult;

/**
 * @author teck
 */
class Eh107Cache<K, V> implements Cache<K, V> {

  private final InternalCache<K, V> ehCache;
  private final Jsr107Cache<K, V> jsr107Cache;
  private final Eh107CacheManager cacheManager;
  private final String name;
  private final AtomicBoolean hypotheticallyClosed = new AtomicBoolean();
  private final CacheResources<K, V> cacheResources;
  private final Eh107CacheMXBean managementBean;
  private final Eh107CacheStatisticsMXBean statisticsBean;
  private final Eh107Configuration<K, V> config;
  private final Jsr107CacheLoaderWriter<? super K, V> cacheLoaderWriter;

  Eh107Cache(String name, Eh107Configuration<K, V> config, CacheResources<K, V> cacheResources,
             InternalCache<K, V> ehCache, StatisticsService statisticsService, Eh107CacheManager cacheManager) {
    this.cacheLoaderWriter = cacheResources.getCacheLoaderWriter();
    this.config = config;
    this.ehCache = ehCache;
    this.cacheManager = cacheManager;
    this.name = name;
    this.cacheResources = cacheResources;
    this.managementBean = new Eh107CacheMXBean(name, cacheManager.getURI(), config);
    this.statisticsBean = new Eh107CacheStatisticsMXBean(name, cacheManager.getURI(), statisticsService);

    for (Map.Entry<CacheEntryListenerConfiguration<K, V>, ListenerResources<K, V>> entry : cacheResources
        .getListenerResources().entrySet()) {
      registerEhcacheListeners(entry.getKey(), entry.getValue());
    }

    this.jsr107Cache = ehCache.createJsr107Cache();
  }

  @Override
  public V get(K key) {
    checkClosed();
    try {
      return ehCache.get(key);
    } catch (CacheLoadingException e) {
      throw jsr107CacheLoaderException(e);
    }
  }

  @Override
  public Map<K, V> getAll(Set<? extends K> keys) {
    checkClosed();
    try {
      return jsr107Cache.getAll(keys);
    } catch (CacheLoadingException e) {
      throw jsr107CacheLoaderException(e);
    }
  }

  @Override
  public boolean containsKey(K key) {
    checkClosed();
    return ehCache.containsKey(key);
  }

  @Override
  public void loadAll(Set<? extends K> keys, boolean replaceExistingValues, CompletionListener completionListener) {
    checkClosed();

    if (keys == null) {
      throw new NullPointerException();
    }

    for (K key : keys) {
      if (key == null) {
        throw new NullPointerException();
      }
    }

    completionListener = completionListener != null ? completionListener : NullCompletionListener.INSTANCE;

    if (cacheLoaderWriter == null) {
      completionListener.onCompletion();
      return;
    }

    try {
      jsr107Cache.loadAll(keys, replaceExistingValues, this::loadAllFunction);
    } catch (Exception e) {
      final CacheLoaderException cle;
      cle = getCacheLoaderException(e);
      completionListener.onException(cle);
      return;
    }

    completionListener.onCompletion();
  }

  private CacheLoaderException getCacheLoaderException(Exception e) {
    CacheLoaderException cle;
    if (e instanceof CacheLoaderException) {
      cle = (CacheLoaderException) e;
    } else if (e.getCause() instanceof CacheLoaderException) {
      cle = (CacheLoaderException) e.getCause();
    } else {
      cle = new CacheLoaderException(e);
    }
    return cle;
  }

  private Map<K, V> loadAllFunction(Iterable<? extends K> keysIterable) {
    try {
      Map<? super K, ? extends V> loadResult = cacheLoaderWriter.loadAllAlways(keysIterable);
      HashMap<K, V> resultMap = new HashMap<>();
      for (K key : keysIterable) {
        resultMap.put(key, loadResult.get(key));
      }
      return resultMap;
    } catch (Exception e) {
      CacheLoaderException cle = getCacheLoaderException(e);
      throw cle;
    }
  }

  @Override
  public void put(K key, V value) {
    checkClosed();
    try {
      ehCache.put(key, value);
    } catch (CacheWritingException cwe) {
      throw jsr107CacheWriterException(cwe);
    }
  }

  @Override
  public V getAndPut(final K key, final V value) {
    checkClosed();

    if (key == null || value == null) {
      throw new NullPointerException();
    }

    try {
      return jsr107Cache.getAndPut(key, value);
    } catch (CacheWritingException e) {
      throw jsr107CacheWriterException(e);
    }
  }

  @Override
  public void putAll(Map<? extends K, ? extends V> map) {
    checkClosed();
    try {
      ehCache.putAll(map);
    } catch (CacheWritingException e) {
      throw jsr107CacheWriterException(e);
    }
  }

  @Override
  public boolean putIfAbsent(K key, V value) {
    checkClosed();
    try {
      cacheResources.getExpiryPolicy().enableShortCircuitAccessCalls();
      return ehCache.putIfAbsent(key, value) == null;
    } catch (CacheWritingException e) {
      throw jsr107CacheWriterException(e);
    } finally {
      cacheResources.getExpiryPolicy().disableShortCircuitAccessCalls();
    }
  }

  @Override
  public boolean remove(final K key) {
    checkClosed();

    if (key == null) {
      throw new NullPointerException();
    }

    try {
      return jsr107Cache.remove(key);
    } catch (CacheWritingException e) {
      throw jsr107CacheWriterException(e);
    }
  }

  @Override
  public boolean remove(K key, V oldValue) {
    checkClosed();
    try {
      return ehCache.remove(key, oldValue);
    } catch (CacheWritingException e) {
      throw jsr107CacheWriterException(e);
    }
  }

  @Override
  public V getAndRemove(K key) {
    checkClosed();

    if (key == null) {
      throw new NullPointerException();
    }

    try {
      return jsr107Cache.getAndRemove(key);
    } catch (CacheWritingException e) {
      throw jsr107CacheWriterException(e);
    }
  }

  @Override
  public boolean replace(K key, V oldValue, V newValue) {
    checkClosed();
    try {
      return ehCache.replace(key, oldValue, newValue);
    } catch (CacheWritingException e) {
      throw jsr107CacheWriterException(e);
    }
  }

  @Override
  public boolean replace(K key, V value) {
    checkClosed();
    try {
      return ehCache.replace(key, value) != null;
    } catch (CacheWritingException e) {
      throw jsr107CacheWriterException(e);
    }
  }

  @Override
  public V getAndReplace(K key, V value) {
    try {
      checkClosed();
      return ehCache.replace(key, value);
    } catch (CacheWritingException e) {
      throw jsr107CacheWriterException(e);
    }
  }

  @Override
  public void removeAll(Set<? extends K> keys) {
    checkClosed();
    try {
      ehCache.removeAll(keys);
    } catch (CacheWritingException e) {
      throw jsr107CacheWriterException(e);
    }
  }

  @Override
  public void removeAll() {
    checkClosed();
    try {
      jsr107Cache.removeAll();
    } catch (CacheWritingException e) {
      throw jsr107CacheWriterException(e);
    }
  }

  @Override
  public void clear() {
    clear(true);
  }

  private void clear(boolean checkClosed) {
    if (checkClosed) {
      checkClosed();
    }

    ehCache.clear();
  }

  @Override
  public <C extends Configuration<K, V>> C getConfiguration(Class<C> clazz) {
    checkClosed();
    return config.unwrap(clazz);
  }

  @Override
  public <T> T invoke(final K key, final EntryProcessor<K, V, T> entryProcessor, final Object... arguments)
      throws EntryProcessorException {
    checkClosed();

    if (key == null || entryProcessor == null) {
      throw new NullPointerException();
    }

    final AtomicReference<MutableEntry> mutableEntryRef = new AtomicReference<>();
    final AtomicReference<T> invokeResult = new AtomicReference<>();

    jsr107Cache.compute(key, (mappedKey, mappedValue) -> {
      MutableEntry mutableEntry = new MutableEntry(mappedKey, mappedValue);
      mutableEntryRef.set(mutableEntry);

      T processResult;
      try {
        processResult = entryProcessor.process(mutableEntry, arguments);
      } catch (Exception e) {
        if (e instanceof EntryProcessorException) {
          throw new StorePassThroughException(e);
        }
        throw new StorePassThroughException(new EntryProcessorException(e));
      }

      invokeResult.set(processResult);

      return mutableEntry.apply(config.isWriteThrough(), cacheLoaderWriter);
    }, () -> {
      MutableEntry mutableEntry = mutableEntryRef.get();
      return mutableEntry.shouldReplace();
    }, () -> {
      MutableEntry mutableEntry = mutableEntryRef.get();
      return mutableEntry.shouldInvokeWriter();
    }, () -> {
      MutableEntry mutableEntry = mutableEntryRef.get();
      return mutableEntry.shouldGenerateEvent();
    });

    return invokeResult.get();
  }

  @Override
  public <T> Map<K, EntryProcessorResult<T>> invokeAll(Set<? extends K> keys, EntryProcessor<K, V, T> entryProcessor,
      Object... arguments) {
    checkClosed();

    if (keys == null || entryProcessor == null) {
      throw new NullPointerException();
    }

    for (K key : keys) {
      if (key == null) {
        throw new NullPointerException();
      }
    }

    Map<K, EntryProcessorResult<T>> results = new HashMap<>(keys.size());
    for (K key : keys) {
      EntryProcessorResult<T> result = null;
      try {
        T invokeResult = invoke(key, entryProcessor, arguments);
        if (invokeResult != null) {
          result = newEntryProcessorResult(invokeResult);
        }
      } catch (final Exception e) {
        result = newErrorThrowingEntryProcessorResult(e);
      }

      if (result != null) {
        results.put(key, result);
      }
    }

    return results;
  }

  @Override
  public String getName() {
    return name;
  }

  @Override
  public CacheManager getCacheManager() {
    return cacheManager;
  }

  @Override
  public void close() {
    cacheManager.close(this);
  }

  @Override
  public boolean isClosed() {
    return syncedIsClose();
  }

  CacheException closeInternalAfter(CacheException failure) {
    if (hypotheticallyClosed.compareAndSet(false, true)) {
      return cacheResources.closeResourcesAfter(failure);
    } else {
      return failure;
    }
  }

<<<<<<< HEAD
  void closeInternal() {
    closeInternal(false);
  }

  private void closeInternal(boolean destroy) {
    if (hypotheticallyClosed.compareAndSet(false, true)) {
      if (destroy) {
        try {
          clear(false);
        } catch (Throwable t) {
          throw cacheResources.closeResourcesAfter(new CacheException(t));
        }
      }
      cacheResources.closeResources();
    }
  }

  private boolean syncedIsClose() {
    if (ehCache.getStatus() == Status.UNINITIALIZED && !hypotheticallyClosed.get()) {
      close();
=======
  void closeInternal(MultiCacheException closeException) {
    if (closed.compareAndSet(false, true)) {
      cacheResources.closeResources(closeException);
>>>>>>> 96ba8a86
    }
    return hypotheticallyClosed.get();
  }

<<<<<<< HEAD
  void destroy() {
    closeInternal(true);
  }

=======
>>>>>>> 96ba8a86
  @Override
  public <T> T unwrap(Class<T> clazz) {
    return Unwrap.unwrap(clazz, this, ehCache);
  }

  @Override
  public void registerCacheEntryListener(CacheEntryListenerConfiguration<K, V> cacheEntryListenerConfiguration) {
    checkClosed();

    if (cacheEntryListenerConfiguration == null) {
      throw new NullPointerException();
    }

    ListenerResources<K, V> resources = cacheResources.registerCacheEntryListener(cacheEntryListenerConfiguration);
    config.addCacheEntryListenerConfiguration(cacheEntryListenerConfiguration);

    registerEhcacheListeners(cacheEntryListenerConfiguration, resources);
  }

  private void registerEhcacheListeners(CacheEntryListenerConfiguration<K, V> config, ListenerResources<K, V> resources) {
    final boolean synchronous = config.isSynchronous();
    final EventOrdering ordering = synchronous ? EventOrdering.ORDERED : EventOrdering.UNORDERED;
    final EventFiring firing = synchronous ? EventFiring.SYNCHRONOUS : EventFiring.ASYNCHRONOUS;

    final boolean requestsOld = config.isOldValueRequired();

    for (EventListenerAdaptor<K, V> ehcacheListener : resources.getEhcacheListeners(this, requestsOld)) {
      ehCache.getRuntimeConfiguration().registerCacheEventListener(ehcacheListener, ordering, firing,
          EnumSet.of(ehcacheListener.getEhcacheEventType()));
    }
  }

  @Override
  public void deregisterCacheEntryListener(CacheEntryListenerConfiguration<K, V> cacheEntryListenerConfiguration) {
    checkClosed();

    if (cacheEntryListenerConfiguration == null) {
      throw new NullPointerException();
    }

    ListenerResources<K, V> resources = cacheResources.deregisterCacheEntryListener(cacheEntryListenerConfiguration);

    if (resources != null) {
      config.removeCacheEntryListenerConfiguration(cacheEntryListenerConfiguration);

      for (EventListenerAdaptor<K, V> ehListener : resources.getEhcacheListeners(this,
          cacheEntryListenerConfiguration.isOldValueRequired())) {
        ehCache.getRuntimeConfiguration().deregisterCacheEventListener(ehListener);
      }
    }
  }

  @Override
  public Iterator<Entry<K, V>> iterator() {
    checkClosed();

    final Iterator<org.ehcache.Cache.Entry<K, V>> specIterator = jsr107Cache.specIterator();
    return new Iterator<Entry<K, V>>() {
      @Override
      public boolean hasNext() {
        checkClosed();
        return specIterator.hasNext();
      }

      @Override
      public Entry<K, V> next() {
        checkClosed();
        org.ehcache.Cache.Entry<K, V> next = specIterator.next();
        return next == null ? null : new WrappedEhcacheEntry<>(next);
      }

      @Override
      public void remove() {
        checkClosed();
        specIterator.remove();
      }
    };
  }

  private void checkClosed() {
    if (syncedIsClose()) {
      throw new IllegalStateException("Cache[" + name + "] is closed");
    }
  }

  @Override
  public String toString() {
    return getClass().getSimpleName() + "[" + name + "]";
  }

  Eh107MXBean getManagementMBean() {
    return managementBean;
  }

  Eh107MXBean getStatisticsMBean() {
    return statisticsBean;
  }

  void setStatisticsEnabled(boolean enabled) {
    config.setStatisticsEnabled(enabled);
  }

  void setManagementEnabled(boolean enabled) {
    config.setManagementEnabled(enabled);
  }

  private static CacheLoaderException jsr107CacheLoaderException(CacheLoadingException e) {
    if (e.getCause() instanceof CacheLoaderException) {
      return (CacheLoaderException) e.getCause();
    }
    return new CacheLoaderException(e);
  }

  private static CacheWriterException jsr107CacheWriterException(CacheWritingException e) {
    if (e.getCause() instanceof CacheWriterException) {
      return (CacheWriterException) e.getCause();
    }
    throw new CacheWriterException(e);
  }

  private static <T> EntryProcessorResult<T> newEntryProcessorResult(final T result) {
    if (result == null) {
      throw new NullPointerException();
    }

    return () -> result;
  }

  private static <T> EntryProcessorResult<T> newErrorThrowingEntryProcessorResult(final Exception e) {
    return () -> {
      if (e instanceof EntryProcessorException) {
        throw (EntryProcessorException) e;
      }
      throw new EntryProcessorException(e);
    };
  }

  private static class WrappedEhcacheEntry<K, V> implements javax.cache.Cache.Entry<K, V> {

    private final org.ehcache.Cache.Entry<K, V> ehEntry;

    WrappedEhcacheEntry(org.ehcache.Cache.Entry<K, V> ehEntry) {
      this.ehEntry = ehEntry;
    }

    @Override
    public K getKey() {
      return ehEntry.getKey();
    }

    @Override
    public V getValue() {
      return ehEntry.getValue();
    }

    @Override
    public <T> T unwrap(Class<T> clazz) {
      return Unwrap.unwrap(clazz, this, ehEntry);
    }
  }

  private enum MutableEntryOperation {
    NONE, ACCESS, CREATE, LOAD, REMOVE, UPDATE
  }

  private static final Object UNDEFINED = new Object();

  private class MutableEntry implements javax.cache.processor.MutableEntry<K, V> {

    private final K key;
    private final V initialValue;
    private volatile V finalValue = undefined();
    private volatile MutableEntryOperation operation = MutableEntryOperation.NONE;

    MutableEntry(K key, V initialValue) {
      this.key = key;
      this.initialValue = initialValue;
    }

    @Override
    public K getKey() {
      return key;
    }

    @Override
    public V getValue() {
      if (finalValue == UNDEFINED) {
        if (initialValue == null && config.isReadThrough() && cacheLoaderWriter != null) {
          finalValue = tryLoad();
          if (finalValue != null) {
            operation = MutableEntryOperation.LOAD;
          }
        } else {
          finalValue = initialValue;
          operation = MutableEntryOperation.ACCESS;
        }
      }

      return finalValue;
    }

    private V tryLoad() {
      try {
        return cacheLoaderWriter.load(key);
      } catch (Exception e) {
        if (e instanceof CacheLoaderException) {
          throw (CacheLoaderException) e;
        }
        throw new CacheLoaderException(e);
      }
    }

    @Override
    public boolean exists() {
      // None of getValue(), remove() or setValue() have been called
      if (finalValue == UNDEFINED) {
        return initialValue != null;
      }

      return finalValue != null;
    }

    @Override
    public void remove() {
      if (operation == MutableEntryOperation.CREATE) {
        operation = MutableEntryOperation.NONE;
      } else {
        operation = MutableEntryOperation.REMOVE;
      }
      finalValue = null;
    }

    @Override
    public void setValue(V value) {
      if (value == null) {
        throw new NullPointerException();
      }

      operation = initialValue == null ? MutableEntryOperation.CREATE : MutableEntryOperation.UPDATE;
      finalValue = value;
    }

    V apply(boolean isWriteThrough, CacheLoaderWriter<? super K, ? super V> cacheLoaderWriter) {
      switch (operation) {
      case NONE:
      case ACCESS:
        return initialValue;
      case LOAD:
      case CREATE:
      case UPDATE:
        return finalValue;
      case REMOVE:
        return null;
      }

      throw new AssertionError("unhandled case: " + operation);
    }

    boolean shouldReplace() {
      switch (operation) {
      case NONE:
      case ACCESS:
        return false;
      case CREATE:
      case LOAD:
      case UPDATE:
      case REMOVE:
        return true;
      }

      throw new AssertionError("unhandled case: " + operation);
    }

    boolean shouldGenerateEvent() {
      switch (operation) {
      case NONE:
      case ACCESS:
      case LOAD:
        return false;
      case CREATE:
      case UPDATE:
      case REMOVE:
        return true;
      }

      throw new AssertionError("unhandled case: " + operation);
    }

    boolean shouldInvokeWriter() {
      switch (operation) {
      case NONE:
      case ACCESS:
      case LOAD:
        return false;
      case CREATE:
      case UPDATE:
      case REMOVE:
        return true;
      }

      throw new AssertionError("unhandled case: " + operation);
    }

    @SuppressWarnings("unchecked")
    private V undefined() {
      return (V) Eh107Cache.UNDEFINED;
    }

    @Override
    public <T> T unwrap(Class<T> clazz) {
      throw new IllegalArgumentException();
    }
  }

}<|MERGE_RESOLUTION|>--- conflicted
+++ resolved
@@ -431,20 +431,8 @@
     }
   }
 
-<<<<<<< HEAD
   void closeInternal() {
-    closeInternal(false);
-  }
-
-  private void closeInternal(boolean destroy) {
     if (hypotheticallyClosed.compareAndSet(false, true)) {
-      if (destroy) {
-        try {
-          clear(false);
-        } catch (Throwable t) {
-          throw cacheResources.closeResourcesAfter(new CacheException(t));
-        }
-      }
       cacheResources.closeResources();
     }
   }
@@ -452,22 +440,10 @@
   private boolean syncedIsClose() {
     if (ehCache.getStatus() == Status.UNINITIALIZED && !hypotheticallyClosed.get()) {
       close();
-=======
-  void closeInternal(MultiCacheException closeException) {
-    if (closed.compareAndSet(false, true)) {
-      cacheResources.closeResources(closeException);
->>>>>>> 96ba8a86
     }
     return hypotheticallyClosed.get();
   }
 
-<<<<<<< HEAD
-  void destroy() {
-    closeInternal(true);
-  }
-
-=======
->>>>>>> 96ba8a86
   @Override
   public <T> T unwrap(Class<T> clazz) {
     return Unwrap.unwrap(clazz, this, ehCache);
